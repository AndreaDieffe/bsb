--- conflicted
+++ resolved
@@ -10,18 +10,12 @@
 
     @contextmanager
     def load(self, mode=None):
-<<<<<<< HEAD
-        if self.handle is None:
-            # Pass the mode argument if it is given, otherwise allow child to rely on its own default value.
-            self.handle = self.get_handle(mode) if not mode is None else self.get_handle()
-=======
         already_open = False
         if self.handle is None: # Is the handle not open yet? Open it.
             # Pass the mode argument if it is given, otherwise allow child to rely
             # on its own default value for the mode argument.
             self.handle = self.get_handle(mode) if not mode is None else self.get_handle()
             already_open = True
->>>>>>> aae79363
         try:
             yield self.handle # Return the handle
         finally: # This is always called after the context manager closes.
