--- conflicted
+++ resolved
@@ -10,27 +10,14 @@
     long_description = fh.read()
 
 requires = [
-<<<<<<< HEAD
     "h5py>=3.0.0",
     "numpy>=1.19.0",
     "scipy>=1.5.2",
     "scikit-learn>=0.23.2",
-=======
-    "h5py>=2.9.0",
-    "numpy>=1.19.0",
-    "scipy>=1.3.1",
-    "scikit-learn>=0.20.3",
->>>>>>> 759facc9
     "plotly>=4.1.0",
     "colour>=0.1.5",
     "errr>=1.0.0",
     "rtree>=0.9.7",
-<<<<<<< HEAD
-    "mpi4py",
-    "zwembad>=1.2.0",
-    "mpilock>=1.1.0",
-=======
->>>>>>> 759facc9
 ]
 
 setuptools.setup(
@@ -81,13 +68,8 @@
         "Source Code": "https://github.com/dbbs-lab/bsb/",
     },
     extras_require={
-<<<<<<< HEAD
-        "dev": ["coverage", "sphinx", "furo", "pre-commit", "black==20.8b1"],
-        "NEURON": ["dbbs_models>=1.3.2", "nrn-patch>=3.0.0b0"],
-=======
         "dev": ["sphinx", "furo", "pre-commit", "black==20.8b1", "nrn-subprocess==1.3.4"],
         "neuron": ["dbbs_models==1.5.0rc0", "nrn-patch==3.0.0"],
-        "mpi": ["mpi4py"],
->>>>>>> 759facc9
+        "mpi": ["mpi4py", "zwembad", "mpilock"],
     },
 )