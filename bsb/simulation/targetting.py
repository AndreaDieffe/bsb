import random, numpy as np
from ..exceptions import *


class TargetsNeurons:
    def initialise(self, scaffold):
        super().initialise(scaffold)
        # Set targetting method
        get_targets_name = "_targets_" + self.targetting
        method = (
            getattr(self, get_targets_name) if hasattr(self, get_targets_name) else None
        )
        if not callable(method):
            raise NotImplementedError(
                "Unimplemented neuron targetting type '{}' in {}".format(
                    self.targetting, self.node_name
                )
            )
        self._get_targets = method

    def _targets_local(self):
        """
        Target all or certain cells in a spherical location.
        """
        if len(self.cell_types) != 1:
            # Compile a list of the cells and build a compound tree.
            target_cells = np.empty((0, 5))
            id_map = np.empty((0, 1))
            for t in self.cell_types:
                cells = self.scaffold.get_cells_by_type(t)
                target_cells = np.vstack((target_cells, cells[:, 2:5]))
                id_map = np.vstack((id_map, cells[:, 0]))
            tree = KDTree(target_cells)
            target_positions = target_cells
        else:
            # Retrieve the prebuilt tree from the SHDF file
            tree = self.scaffold.trees.cells.get_tree(self.cell_types[0])
            target_cells = self.scaffold.get_cells_by_type(self.cell_types[0])
            id_map = target_cells[:, 0]
            target_positions = target_cells[:, 2:5]
        # Query the tree for all the targets
        target_ids = tree.query_radius(np.array(self.origin).reshape(1, -1), self.radius)[
            0
        ].tolist()
        return id_map[target_ids]

    def _targets_cylinder(self):
        """
        Target all or certain cells within a cylinder of specified radius.
        """
        if len(self.cell_types) != 1:
            # Compile a list of the cells.
            target_cells = np.empty((0, 5))
            id_map = np.empty((0, 1))
            for t in self.cell_types:
                cells = self.scaffold.get_cells_by_type(t)
                target_cells = np.vstack((target_cells, cells[:, 2:5]))
                id_map = np.vstack((id_map, cells[:, 0]))
            target_positions = target_cells
        else:
            # Retrieve the prebuilt tree from the SHDF file
            # tree = self.scaffold.trees.cells.get_tree(self.cell_types[0])
            target_cells = self.scaffold.get_cells_by_type(self.cell_types[0])
            # id_map = target_cells[:, 0]
            target_positions = target_cells[:, 2:5]
            # Query the tree for all the targets
            center_scaffold = [
                self.scaffold.configuration.X / 2,
                self.scaffold.configuration.Z / 2,
            ]

            # Find cells falling into the cylinder volume
            target_cells_idx = np.sum(
                (target_positions[:, [0, 2]] - np.array(center_scaffold)) ** 2, axis=1
            ).__lt__(self.radius ** 2)
            cylinder_target_cells = target_cells[target_cells_idx, 0]
            cylinder_target_cells = cylinder_target_cells.astype(int)
            cylinder_target_cells = cylinder_target_cells.tolist()
            # print(id_stim)
            return cylinder_target_cells

    def _targets_cell_type(self):
        """
        Target all cells of certain cell types
        """
        cell_types = [self.scaffold.get_cell_type(t) for t in self.cell_types]
        if len(cell_types) != 1:
            # Concatenate a list of the different cell type cells.
            target_cells = np.array([])
            for t in cell_types:
                if t.entity:
                    ids = self.scaffold.get_entities_by_type(t.name)
                else:
                    ids = self.scaffold.get_cells_by_type(t.name)[:, 0]
                target_cells = np.concatenate((target_cells, ids))
            ids = target_cells
        else:
            # Retrieve a single list
            t = cell_types[0]
            if t.entity:
                ids = self.scaffold.get_entities_by_type(t.name)
            else:
                ids = self.scaffold.get_cells_by_type(t.name)[:, 0]
        n = len(ids)
        # Use the `cell_fraction` or `cell_count` attribute to determine what portion of
        # the selected ids to exclude.
        if n != 0:
            r_threshold = getattr(
                self, "cell_fraction", getattr(self, "cell_count", n) / n
            )
<<<<<<< HEAD
            ids = ids[np.random.random_sample(n) <= r_threshold]
        else:
            ids = []
        return ids
=======
            if r_threshold == 1:
                return ids
            elif r_threshold == 0:
                return np.empty(0)
            else:
                return ids[np.random.riandom_sample(n) <= r_threshold]
        else:
            return np.empty(0)
>>>>>>> 7738b3ab

    def _targets_representatives(self):
        target_types = [
            cell_model.cell_type
            for cell_model in self.adapter.cell_models.values()
            if not cell_model.cell_type.relay
        ]
        if hasattr(self, "cell_types"):
            target_types = list(filter(lambda c: c.name in self.cell_types, target_types))
        target_ids = [cell_type.get_ids() for cell_type in target_types]
        representatives = [
            random.choice(type_ids) for type_ids in target_ids if len(target_ids) > 0
        ]
        return representatives

    def _targets_by_id(self):
        return self.targets

    def get_targets(self):
        """
        Return the targets of the device.
        """
        if hasattr(self, "_targets"):
            return self._targets
        raise ParallelIntegrityError(
            f"MPI process %rank% failed a checkpoint."
            + " `initialise_targets` should always be called before `get_targets` on all MPI processes.",
            self.adapter.pc_id,
        )

    def get_patterns(self):
        """
        Return the patterns of the device.
        """
        if hasattr(self, "_patterns"):
            return self._patterns
        raise ParallelIntegrityError(
            f"MPI process %rank% failed a checkpoint."
            + " `initialise_patterns` should always be called before `get_patterns` on all MPI processes.",
            self.adapter.pc_id,
        )

    def initialise_targets(self):
        if self.adapter.pc_id == 0:
            targets = self._get_targets()
        else:
            targets = None
        # Broadcast to make sure all the nodes have the same targets for each device.
        self._targets = self.scaffold.MPI.COMM_WORLD.bcast(targets, root=0)

    def initialise_patterns(self):
        if self.adapter.pc_id == 0:
            # Have root 0 prepare the possibly random patterns.
            patterns = self.create_patterns()
        else:
            patterns = None
        # Broadcast to make sure all the nodes have the same patterns for each device.
        self._patterns = self.scaffold.MPI.COMM_WORLD.bcast(patterns, root=0)

    # Define new targetting methods above this line or they will not be registered.
    neuron_targetting_types = [s[9:] for s in vars().keys() if s.startswith("_targets_")]


class TargetsSections:
    def target_section(self, cell):
        if not hasattr(self, "section_targetting"):
            self.section_targetting = "default"
        method_name = "_section_target_" + self.section_targetting
        if not hasattr(self, method_name):
            raise Exception(
                "Unknown section targetting type '{}'".format(self.section_targetting)
            )
        return getattr(self, method_name)(cell)

    def _section_target_default(self, cell):
        if not hasattr(self, "section_count"):
            self.section_count = 1
        if hasattr(self, "section_type"):
            sections = [s for s in cell.sections if self.section_type in s.labels]
        else:
            sections = cell.soma
        if self.section_count == "all":
            return sections
        return [random.choice(sections) for _ in range(self.section_count)]<|MERGE_RESOLUTION|>--- conflicted
+++ resolved
@@ -108,21 +108,14 @@
             r_threshold = getattr(
                 self, "cell_fraction", getattr(self, "cell_count", n) / n
             )
-<<<<<<< HEAD
-            ids = ids[np.random.random_sample(n) <= r_threshold]
-        else:
-            ids = []
-        return ids
-=======
             if r_threshold == 1:
                 return ids
             elif r_threshold == 0:
                 return np.empty(0)
             else:
-                return ids[np.random.riandom_sample(n) <= r_threshold]
+                return ids[np.random.random_sample(n) <= r_threshold]
         else:
             return np.empty(0)
->>>>>>> 7738b3ab
 
     def _targets_representatives(self):
         target_types = [
