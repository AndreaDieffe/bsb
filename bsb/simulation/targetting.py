import random, numpy as np
from .. import config
from ..config import types
from ..exceptions import *
from itertools import chain


@config.dynamic(attr_name="type", auto_classmap=True)
class NeuronTargetting:
    def __boot__(self):
        self.device = self._config_parent
        self.simulation = self.device.simulation if self.device is not None else None

    def get_targets(self):
        raise NotImplementedError(
            "Targetting mechanism '{}' did not implement a `get_targets` method".format(
                self.type
            )
        )

<<<<<<< HEAD

@config.node
class CellTypeTargetting(NeuronTargetting, classmap_entry="cell_type"):
    """
    Targetting mechanism (use ``"type": "cell_type"``) to target all identifiers of
    certain cell types.
    """

    cell_types = config.attr(type=types.list(type=str), required=True)

    def get_targets(self):
        sets = [self.scaffold.get_placement_set(t) for t in self.cell_types]
        ids = []
        for set in sets:
            ids.extend(set.identifiers)
        return ids


@config.node
class RepresentativesTargetting(NeuronTargetting, classmap_entry="representatives"):
    """
    Targetting mechanism (use ``"type": "representatives"``) to target all identifiers
    of certain cell types.
    """

    cell_types = config.attr(type=types.list(type=str))

    def get_targets(self):
        filter_types = self.cell_types or self.adapter.cell_models.keys()
        target_ids = [
            cell_model.cell_type.get_placement_set().identifiers
            for cell_model in self.adapter.cell_models.values()
            if not cell_model.cell_type.relay and cell_model.name in filter_types
        ]
=======
    def _targets_cell_type(self):
        """
        Target all cells of certain cell types
        """
        ids = np.concatenate(
            tuple(self.scaffold.get_placement_set(t).identifiers for t in self.cell_types)
        )
        n = len(ids)
        # Use the `cell_fraction` or `cell_count` attribute to determine what portion of
        # the selected ids to exclude.
        if n != 0:
            r_threshold = getattr(
                self, "cell_fraction", getattr(self, "cell_count", n) / n
            )
            if r_threshold == 1:
                return ids
            elif r_threshold == 0:
                return np.empty(0)
            else:
                return ids[np.random.random_sample(n) <= r_threshold]
        else:
            return np.empty(0)

    def _targets_representatives(self):
        target_types = [
            cell_model.cell_type
            for cell_model in self.adapter.cell_models.values()
            if not cell_model.cell_type.relay
        ]
        if hasattr(self, "cell_types"):
            target_types = [t for t in target_types if t.name in self.cell_types]
        target_ids = [t.get_placement_set().identifiers for t in target_types]
>>>>>>> 4daedb96
        representatives = [
            random.choice(type_ids) for type_ids in target_ids if len(target_ids) > 0
        ]
        return representatives


@config.node
class ByIdTargetting(NeuronTargetting, classmap_entry="by_id"):
    """
    Targetting mechanism (use ``"type": "by_id"``) to target all given identifiers.
    """

    targets = config.attr(type=types.list(type=int), required=True)

    def get_targets(self):
        return self.targets


@config.node
class CylindricalTargetting(NeuronTargetting, classmap_entry="cylinder"):
    """
    Targetting mechanism (use ``"type": "cylinder"``) to target all cells in a
    horizontal cylinder (xz circle expanded along y).
    """

    cell_types = config.attr(type=types.list(type=str))
    origin = config.attr(type=types.list(type=float, size=2))
    radius = config.attr(type=float, required=True)

    def boot(self):
        if self.cell_types is None:
            self.cell_types = [m.cell_type for m in self.adapter.cell_models.values()]
        if self.origin is None:
            network = self.scaffold.configuration.network
            self.origin = [network.x / 2, network.z / 2]

    def get_targets(self):
        """
        Target all or certain cells within a cylinder of specified radius.
        """
        sets = [self.scaffold.get_placement_set(t) for t in self.cell_types]
        targets = []
        for set in sets:
            if not set.positions:
                continue
            distances = np.sum((set.positions[:, [0, 2]] - self.origin) ** 2)
            targets.extend(set.identifiers[distances <= self.radius])
        return np.array(targets)


@config.node
class SphericalTargetting(NeuronTargetting, classmap_entry="sphere"):
    """
    Targetting mechanism (use ``"type": "sphere"``) to target all cells in a sphere.
    """

    cell_types = config.attr(type=types.list(type=str))
    origin = config.attr(type=types.list(type=float, size=3), required=True)
    radius = config.attr(type=float, required=True)

    def boot(self):
        if self.cell_types is None:
            self.cell_types = [m.cell_type for m in self.adapter.cell_models.values()]

<<<<<<< HEAD
    def get_targets(self):
        """
        Target all or certain cells within a cylinder of specified radius.
        """
        sets = [self.scaffold.get_placement_set(t) for t in self.cell_types]
        targets = []
        for set in sets:
            if not set.positions:
                continue
            distances = np.sum((set.positions - self.origin) ** 2)
            targets.extend(set.identifiers[distances <= self.radius])
        return np.array(targets)
=======
    def initialise_targets(self):
        if self.adapter.get_rank() == 0:
            targets = self._get_targets()
        else:
            targets = None
        # Broadcast to make sure all the nodes have the same targets for each device.
        self._targets = self.scaffold.MPI.COMM_WORLD.bcast(targets, root=0)
>>>>>>> 4daedb96


class TargetsSections:
    def target_section(self, cell):
        if not hasattr(self, "section_targetting"):
            self.section_targetting = "default"
        method_name = "_section_target_" + self.section_targetting
        if not hasattr(self, method_name):
            raise Exception(
                "Unknown section targetting type '{}'".format(self.section_targetting)
            )
        return getattr(self, method_name)(cell)

    def _section_target_default(self, cell):
        if not hasattr(self, "section_count"):
            self.section_count = "all"
        elif self.section_count != "all":
            self.section_count = int(self.section_count)
        sections = cell.sections
        if hasattr(self, "section_types"):
            ts = self.section_types
            sections = [s for s in sections if any(t in s.labels for t in ts)]
        if hasattr(self, "section_type"):
            raise ConfigurationError(
                "`section_type` is deprecated, use `section_types` instead."
            )
        if self.section_count == "all":
            return sections
        return [random.choice(sections) for _ in range(self.section_count)]<|MERGE_RESOLUTION|>--- conflicted
+++ resolved
@@ -18,7 +18,6 @@
             )
         )
 
-<<<<<<< HEAD
 
 @config.node
 class CellTypeTargetting(NeuronTargetting, classmap_entry="cell_type"):
@@ -53,40 +52,9 @@
             for cell_model in self.adapter.cell_models.values()
             if not cell_model.cell_type.relay and cell_model.name in filter_types
         ]
-=======
-    def _targets_cell_type(self):
-        """
-        Target all cells of certain cell types
-        """
-        ids = np.concatenate(
-            tuple(self.scaffold.get_placement_set(t).identifiers for t in self.cell_types)
-        )
-        n = len(ids)
-        # Use the `cell_fraction` or `cell_count` attribute to determine what portion of
-        # the selected ids to exclude.
-        if n != 0:
-            r_threshold = getattr(
-                self, "cell_fraction", getattr(self, "cell_count", n) / n
-            )
-            if r_threshold == 1:
-                return ids
-            elif r_threshold == 0:
-                return np.empty(0)
-            else:
-                return ids[np.random.random_sample(n) <= r_threshold]
-        else:
-            return np.empty(0)
-
-    def _targets_representatives(self):
-        target_types = [
-            cell_model.cell_type
-            for cell_model in self.adapter.cell_models.values()
-            if not cell_model.cell_type.relay
-        ]
         if hasattr(self, "cell_types"):
             target_types = [t for t in target_types if t.name in self.cell_types]
         target_ids = [t.get_placement_set().identifiers for t in target_types]
->>>>>>> 4daedb96
         representatives = [
             random.choice(type_ids) for type_ids in target_ids if len(target_ids) > 0
         ]
@@ -151,7 +119,6 @@
         if self.cell_types is None:
             self.cell_types = [m.cell_type for m in self.adapter.cell_models.values()]
 
-<<<<<<< HEAD
     def get_targets(self):
         """
         Target all or certain cells within a cylinder of specified radius.
@@ -164,15 +131,6 @@
             distances = np.sum((set.positions - self.origin) ** 2)
             targets.extend(set.identifiers[distances <= self.radius])
         return np.array(targets)
-=======
-    def initialise_targets(self):
-        if self.adapter.get_rank() == 0:
-            targets = self._get_targets()
-        else:
-            targets = None
-        # Broadcast to make sure all the nodes have the same targets for each device.
-        self._targets = self.scaffold.MPI.COMM_WORLD.bcast(targets, root=0)
->>>>>>> 4daedb96
 
 
 class TargetsSections:
