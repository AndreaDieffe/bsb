import numpy as np
import math
from ..strategy import ConnectionStrategy
from .shared import Intersectional
from ... import config
from ...config import types
from ...exceptions import *
from ...networks import FiberMorphology, Branch
from ...plotting import plot_fiber_morphology
from ...reporting import report, warn
import abc

# Import rtree
from rtree import index
from rtree.index import Rtree


class FiberTransform(abc.ABC):
    def boot(self):
        self._branch_cut_num = 0

    def transform_branches(self, branches, offset=None):
        if offset is None:
            offset = np.zeros(3)
        for branch in branches:
            self.transform_branch(branch, offset)
            self.transform_branches(branch.child_branches, offset)

    @abc.abstractmethod
    def transform_branch(self):
        pass


@config.node
class FiberIntersection(Intersectional, ConnectionStrategy):
    """
    FiberIntersection connection strategies voxelize a fiber and find its intersections with postsynaptic cells.
    It's a specific case of VoxelIntersection.

    For each presynaptic cell, the following steps are executed:

    #. Extract the FiberMorphology
    #. Interpolate points on the fiber until the spatial resolution is respected
    #. transform
    #. Interpolate points on the fiber until the spatial resolution is respected
    #. Voxelize (generates the voxel_tree associated to this morphology)
    #. Check intersections of presyn bounding box with all postsyn boxes
    #. Check intersections of each candidate postsyn with current presyn voxel_tree

    """

    affinity = config.attr(default=1.0)
    contacts = config.attr(type=types.distribution(), default=1)
    resolution = config.attr(default=20.0)
    to_plot = config.attr(type=list)
    transformation = config.attr(type=FiberTransform)

    def connect(self):
        scaffold = self.scaffold

        p = index.Property(dimension=3)
        to_cell_tree = index.Index(properties=p)
        labels_pre = None if self.label_pre is None else [self.label_pre]
        labels_post = None if self.label_post is None else [self.label_post]

        # Select all the cells from the pre- & postsynaptic type for a specific connection.
        from_type = self.from_cell_types[0]
        from_compartments = self.from_cell_compartments[0]
        to_compartments = self.to_cell_compartments[0]
        to_type = self.to_cell_types[0]
        from_ps = self.scaffold.get_placement_set(from_type.name, labels=labels_pre)
        to_ps = self.scaffold.get_placement_set(to_type.name, labels=labels_post)

        # Load the morphology and voxelization data for the entrire morphology, for each cell type.
<<<<<<< HEAD
        from_morphology_set = from_placement_set.load_morphologies()

        to_morphology_set = to_placement_set.load_morphologies()
=======
        from_morphology_set = MorphologySet(
            scaffold, from_type, from_ps, compartment_types=from_compartments
        )

        to_morphology_set = MorphologySet(
            scaffold, to_type, to_ps, compartment_types=to_compartments
        )
>>>>>>> 4daedb96
        joined_map = (
            from_morphology_set._morphology_map + to_morphology_set._morphology_map
        )
        joined_map_offset = len(from_morphology_set._morphology_map)

        # For every postsynaptic cell, derive the box incorporating all voxels,
        # and store that box in the tree, to later find intersections with that cell.
        for i, (to_cell, morphology) in enumerate(to_morphology_set):
            self.assert_voxelization(morphology, to_compartments)
            to_offset = np.concatenate((to_cell.position, to_cell.position))
            to_box = morphology.cloud.get_voxel_box()
            to_cell_tree.insert(i, tuple(to_box + to_offset))

        connections_out = []
        compartments_out = []
        morphologies_out = []

        fig = None
        fiber_cut_num = 0
        for c, (from_cell, from_morpho) in enumerate(from_morphology_set):
            # (1) Extract the FiberMorpho object for each branch in the from_compartments
            # of the presynaptic morphology
            compartments = from_morpho.get_compartments(from_compartments)
            if not compartments:
                warn(f"Missing `{from_compartments}` compartments.")
                continue
            morpho_rotation = from_cell.rotation
            fm = FiberMorphology(compartments, morpho_rotation)

            # (2) Interpolate all branches recursively
            self.interpolate_branches(fm.root_branches)

            if c in self.to_plot:
                fig = plot_fiber_morphology(
                    fm, fig=fig, offset=from_cell.position, show=False
                )

            # (3) Transform the fiber if present.
            # It requires the from_cell position that will be
            # used for example in QuiverTransform to get the orientation value
            # in the voxel where the cell is located, while still keeping the
            # morphology in its local reference frame.
            if self.transformation is not None:
                self.transformation.transform_branches(
                    fm.root_branches, from_cell.position
                )
                if self.transformation._branch_cut_num > 0:
                    fiber_cut_num += 1

            if c in self.to_plot:
                fig = plot_fiber_morphology(fm, fig=fig, offset=from_cell.position)

            # (4) Interpolate again
            self.interpolate_branches(fm.root_branches)

            # (5) Voxelize all branches of the transformed fiber morphology
            p = index.Property(dimension=3)
            # The bounding box is incrementally expanded, these initial bounds are a point
            # at the start of the first root branch.
            from_bounding_box = [
                fm.root_branches[0]._compartments[0].start + from_cell.position
            ] * 2
            from_voxel_tree = index.Index(properties=p)
            from_map = []
            (
                from_bounding_box,
                from_voxel_tree,
                from_map,
                voxel_list,
            ) = self.voxelize_branches(
                fm.root_branches,
                from_cell.position,
                from_bounding_box,
                from_voxel_tree,
                from_map,
            )

            # (6) Check for intersections of the postsyn tree with the bounding box

            ## TODO: Check if bounding box intersection is convenient

            # Bounding box intersection to identify possible connected candidates, using
            # the bounding box of the point cloud. Query the Rtree for intersections of
            # to_cell boxes with our from_cell box
            cell_intersections = list(
                to_cell_tree.intersection(
                    tuple(np.concatenate(from_bounding_box)), objects=False
                )
            )

            # (7) For each hit on the box intersection between pre- and postsynaptic
            # cells, perform voxel cloud intersection to identify actually connected cell
            # pairs and select compartments from their intersecting voxels to form
            # connections with.
            for partner in cell_intersections:
                # Same as in VoxelIntersection, only select a fraction of the total
                # possible matches, based on how much affinity there is between the cell
                # types.
                if np.random.rand() >= self.affinity:
                    continue
                # Get the precise morphology of the to_cell we collided with
                to_cell, to_morpho = to_morphology_set[partner]
                # Get the map from voxel id to list of compartments in that voxel.
                to_map = to_morpho.cloud.map
                # Find which voxels inside the bounding box of the fiber and the cell box
                # actually intersect with eachother.
                voxel_intersections = self.intersect_voxel_tree(
                    from_voxel_tree, to_morpho.cloud, to_cell.position
                )
                # Returns a list of lists: the elements in the inner lists are the indices
                # of the voxels in the from point cloud, the indices of the lists inside
                # of the outer list are the to voxel indices.
                #
                # Find non-empty lists: these voxels actually have intersections
                intersecting_to_voxels = np.nonzero(voxel_intersections)[0]
                if not len(intersecting_to_voxels):
                    # No intersections found? Do nothing, continue to next partner.
                    continue
                # Dictionary that stores the target compartments for each to_voxel.
                target_comps_per_to_voxel = {}

                # Iterate over each to_voxel index.
                for to_voxel_id in intersecting_to_voxels:
                    # Get the list of voxels that the to_voxel intersects with.
                    intersecting_voxels = voxel_intersections[to_voxel_id]
                    target_compartments = []

                    for from_voxel_id in intersecting_voxels:
                        # Store all of the compartments in the from_voxel as
                        # possible candidates for these cells' connections
                        target_compartments.extend([from_map[from_voxel_id]])
                    target_comps_per_to_voxel[to_voxel_id] = target_compartments
                # Weigh the random sampling by the amount of compartments so
                # that voxels with more compartments have a higher chance of
                # having one of their many compartments randomly picked.
                voxel_weights = [
                    len(to_map[to_voxel_id]) * len(from_targets)
                    for to_voxel_id, from_targets in target_comps_per_to_voxel.items()
                ]
                weight_sum = sum(voxel_weights)
                voxel_weights = [w / weight_sum for w in voxel_weights]
                contacts = round(self.contacts.sample())
                # Pick a random voxel and its targets
                candidates = list(target_comps_per_to_voxel.items())
                while contacts > 0:
                    contacts -= 1
                    # Pick a random voxel and its targets
                    random_candidate_id = np.random.choice(
                        range(len(candidates)), 1, p=voxel_weights
                    )[0]
                    # Pick a to_voxel_id and its target compartments from the list of candidates
                    random_to_voxel_id, random_compartments = candidates[
                        random_candidate_id
                    ]
                    # Pick a random from and to compartment of the chosen voxel pair
                    from_compartment = np.random.choice(random_compartments, 1)[0]
                    to_compartment = np.random.choice(to_map[random_to_voxel_id], 1)[0]
                    compartments_out.append([from_compartment.id, to_compartment])
                    connections_out.append([from_cell.id, to_cell.id])

        # Throw warning on cut fibers:
        if fiber_cut_num > 0:
            warn(
                "{} fibers out of {} were cut due to outside of quiver volume or external region voxels.".format(
                    fiber_cut_num, c + 1
                ),
                QuiverFieldWarning,
            )
        self.scaffold.connect_cells(
            self,
            np.array(connections_out or np.empty((0, 2))),
            compartments=np.array(compartments_out or np.empty((0, 2))),
        )

    def intersect_voxel_tree(self, from_voxel_tree, to_cloud, to_pos):
        """
        Similarly to `intersect_clouds` from `VoxelIntersection`, it finds intersecting voxels between a from_voxel_tree
        and a to_cloud set of voxels

        :param from_voxel_tree: tree built from the voxelization of all branches in the fiber (in absolute coordinates)
        :type from_point_cloud: Rtree index
        :param to_cloud: voxel cloud associated to a to_cell morphology
        :type to_cloud: `VoxelCloud`
        :param to_pos: 3-D position of to_cell neuron
        :type to_pos: list
        """

        voxel_intersections = []

        # Find intersection of to_cloud with from_voxel_tree
        for v, voxel in enumerate(to_cloud.get_voxels(cache=True)):
            absolute_position = np.add(voxel, to_pos)
            absolute_box = np.add(absolute_position, to_cloud.grid_size)
            box = np.concatenate((absolute_position, absolute_box))
            voxel_intersections.append(
                list(from_voxel_tree.intersection(tuple(box), objects=False))
            )
        return voxel_intersections

    def assert_voxelization(self, morphology, compartment_types):
        if len(morphology.cloud.get_voxels()) == 0:
            raise IncompleteMorphologyError(
                "Can't intersect without any {} in the {} morphology".format(
                    ", ".join(compartment_types), morphology.morphology_name
                )
            )

    def interpolate_branches(self, branches):
        for branch in branches:
            branch.interpolate(self.resolution)
            self.interpolate_branches(branch.child_branches)

    def voxelize_branches(
        self,
        branches,
        position,
        bounding_box=None,
        voxel_tree=None,
        map=None,
        voxel_list=None,
    ):
        voxel_list = []
        for branch in branches:
            bounding_box, voxel_tree, map, voxel_list = branch.voxelize(
                position, bounding_box, voxel_tree, map, voxel_list
            )
            self.voxelize_branches(
                branch.child_branches, position, bounding_box, voxel_tree, map, voxel_list
            )

        return bounding_box, voxel_tree, map, voxel_list


class QuiverTransform(FiberTransform):
    """
    QuiverTransform applies transformation to a FiberMorphology, based on an orientation field in a voxelized volume.
    Used for parallel fibers.
    """

    # Class attributes

    casts = {"vol_res": float}

    defaults = {
        "vol_res": 10.0,
        "vol_start": [0.0, 0.0, 0.0],
        "quivers": None,
    }

    def validate(self):
        if self.shared is True:
            raise ConfigurationError(
                "Attribute 'shared' can't be True for {} transformation".format(self.name)
            )

        # Only QuiverTransform has the attribute quivers, giving the orientation in a
        # discretized volume of size volume_res
        if self.quivers is None:
            raise AttributeError("Missing  attribute 'quivers' for {}".format(self.name))

        if type(self.quivers) is not np.ndarray:
            self.quivers = np.array(self.quivers)

        if not hasattr(self, "vol_res"):
            raise AttributeError("Missing  attribute 'vol_res' for {}".format(self.name))

        if not hasattr(self, "vol_start"):
            raise AttributeError(
                "Missing  attribute 'vol_start' for {}".format(self.name)
            )

    def transform_branch(self, branch, offset):

        """
        Compute bending transformation of a fiber branch (discretized according to original compartments and configured resolution value).
        The transformation is a rotation of each segment/compartment of each fiber branch to align to the cross product between
        the orientation vector and the transversal direction vector (i.e. cross product between fiber morphology/parent branch orientation
        and branch direction):
        compartment[n+1].start = compartment[n].end
        cross_prod = orientation_vector X transversal_vector or transversal_vector X orientation_vector
        compartment[n+1].end = compartment[n+1].start + cross_prod * length_comp

        :param branch: a branch of the current fiber to be transformed
        :type branch: Branch object
        :returns: a transformed branch

        """
        orientation_data = self.quivers
        volume_res = self.vol_res
        volume_start = self.vol_start

        if not self.shared:
            # Compute branch direction - to check that PFs have 2 branches, left and right
            branch_dir = self.get_branch_direction(branch)
            # If the entire branch consists of compartments without direction, do nothing.
            if branch_dir is False:
                return

            num_comp = len(branch._compartments)

            # Compute length of the first compartment in the current branch
            length_comp = np.linalg.norm(
                branch._compartments[0].end - branch._compartments[0].start
            )
            # Looping over branch compartments to transform them
            for comp in range(len(branch._compartments)):
                # Find direction transversal to branch: cross product between
                # the branch direction and the original morphology/parent branch
                if branch.orientation is None:
                    transversal_vector = np.cross(branch_dir, [0, 1, 0])
                else:
                    transversal_vector = np.cross(branch_dir, branch.orientation)

                # Extracting index of voxel where the current compartment is located
                voxel_ind = (
                    branch._compartments[comp].start + offset - volume_start
                ) / volume_res

                voxel_ind = voxel_ind.astype(int) - [1, 1, 1]
                # Catch values falling outside of quiver field volume
                if (np.array(voxel_ind) < np.array([0, 0, 0])).all() or (
                    np.array(voxel_ind) > np.array(orientation_data.shape[1:])
                ).all():
                    # Update number of cut branches
                    self._branch_cut_num += 1
                    # Detach subsequent compartments from branch
                    leftover_branch = branch.detach(branch._compartments[comp])
                    break

                orientation_vector = orientation_data[
                    :, voxel_ind[0], voxel_ind[1], voxel_ind[2]
                ]

                # Catch values belonging to a different area than the reconstructed one (marked by NaN)
                if np.isnan(orientation_vector).any():
                    self._branch_cut_num += 1
                    # Detach subsequent compartments from branch
                    leftover_branch = branch.detach(branch._compartments[comp])
                    break

                cross_prod = np.cross(orientation_vector, transversal_vector)
                cross_prod = cross_prod / np.linalg.norm(cross_prod)

                # Transform compartment
                branch._compartments[comp].end = (
                    branch._compartments[comp].start + cross_prod * length_comp
                )
                if comp < (num_comp - 1):
                    length_comp = np.linalg.norm(
                        branch._compartments[comp + 1].end
                        - branch._compartments[comp + 1].start
                    )
                    # The new end is the start of the adjacent compartment
                    branch._compartments[comp + 1].start = branch._compartments[comp].end

    def get_branch_direction(self, branch):
        for comp in branch._compartments:
            branch_dir = comp.end - comp.start
            if not np.sum(branch_dir):
                continue
            # Normalize branch_dir vector
            branch_dir = branch_dir / np.linalg.norm(branch_dir)
            return branch_dir<|MERGE_RESOLUTION|>--- conflicted
+++ resolved
@@ -72,19 +72,9 @@
         to_ps = self.scaffold.get_placement_set(to_type.name, labels=labels_post)
 
         # Load the morphology and voxelization data for the entrire morphology, for each cell type.
-<<<<<<< HEAD
         from_morphology_set = from_placement_set.load_morphologies()
 
         to_morphology_set = to_placement_set.load_morphologies()
-=======
-        from_morphology_set = MorphologySet(
-            scaffold, from_type, from_ps, compartment_types=from_compartments
-        )
-
-        to_morphology_set = MorphologySet(
-            scaffold, to_type, to_ps, compartment_types=to_compartments
-        )
->>>>>>> 4daedb96
         joined_map = (
             from_morphology_set._morphology_map + to_morphology_set._morphology_map
         )
