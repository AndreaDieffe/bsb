--- conflicted
+++ resolved
@@ -18,14 +18,8 @@
         interneurons = self.scaffold.cells_by_type[interneuron_cell_type.name]
         first_granule = int(granules[0, 0])
         dendrite_radius = interneuron_cell_type.morphology.dendrite_radius
-<<<<<<< HEAD
-        pf_heights = (
-            self.scaffold.appends["cells/ascending_axon_lengths"] + granules[:, 3]
-        )  # Add granule Y to height of its pf
-=======
         # Spoof fixed pf height of 150 µm
         pf_heights = 150 + granules[:, 3]
->>>>>>> 759facc9
 
         def connectome_pf_inter(first_granule, interneurons, granules, r_sb, h_pf):
             pf_interneuron = np.zeros((0, 2))
