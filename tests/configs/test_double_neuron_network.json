{
  "name": "DBBS Mouse cerebellum configuration v4.0",
  "output": {
    "format": "scaffold.output.HDF5Formatter",
    "file": "double_neuron_network_test_static.hdf5"
  },
  "network_architecture": {
    "simulation_volume_x": 150.0,
    "simulation_volume_z": 150.0,
    "store_kd_trees": true,
    "store_compound_kd_tree": true,
    "store_pf_kd_trees": true
  },
  "layers": {
    "test_layer": {
      "thickness": 600,
      "stack": {
        "stack_id": 0,
        "position_in_stack": 0,
        "position": [0.0, 0.0, 0.0]
      }
    }
  },
  "cell_types": {
    "from_cell": {
      "placement": {
        "class": "scaffold.placement.LayeredRandomWalk",
        "layer": "test_layer",
        "soma_radius": 2.5,
        "count": 4
      },
      "morphology": {
        "class": "scaffold.morphologies.NoGeometry"
      },
      "plotting": {
        "display_name": "less lonely cell",
        "color": "#E62214"
      }
    },
    "to_cell": {
      "placement": {
        "class": "scaffold.placement.LayeredRandomWalk",
        "layer": "test_layer",
        "soma_radius": 2.5,
        "count": 4
      },
      "morphology": {
        "class": "scaffold.morphologies.NoGeometry"
      },
      "plotting": {
        "display_name": "new friendly cells",
        "color": "#E62214"
      }
    }
  },
  "connection_types": {
    "from_cell_to_cell": {
      "class": "scaffold.connectivity.ConnectomeGlomDCN",
      "from_cell_types": [{"type": "from_cell", "compartments": ["soma"]}],
      "to_cell_types": [{"type": "to_cell", "compartments": ["soma"]}],
      "divergence": 2,
      "convergence": 4
    }
  },
  "simulations": {
    "test_double_neuron_network_static": {
      "simulator": "nest",
      "default_neuron_model": "iaf_cond_alpha",
      "default_synapse_model": "static_synapse",
      "modules": ["cerebmodule"],
      "duration": 10,
      "cell_models": {
        "from_cell": {
          "parameters": {
            "t_ref": 1.5,
            "C_m": 7.0,
            "V_reset": -70.0,
            "E_L": -62.0
          },
          "iaf_cond_alpha": {
            "I_e": 0.0,
            "V_th": -41.0
          },
          "eglif_cond_alpha_multisyn": {
            "Vinit": -62.0,
            "lambda_0":1.0,
            "tau_V":0.3,
            "tau_m": 24.15,
            "V_th": -41.0,
            "I_e": -0.888,
            "kadap": 0.022,
            "k1": 0.311,
            "k2": 0.041,
            "A1": 0.01,
            "A2":-0.94,
            "receptors": {
              "to_cell": 1,
              "from_cell": 2
            }
          }
        },
        "to_cell": {
          "neuron_model": "eglif_cond_alpha_multisyn",
          "parameters": {
            "t_ref": 1.5,
            "C_m": 7.0,
            "V_reset": -70.0,
            "E_L": -62.0
          },
          "iaf_cond_alpha": {
            "I_e": 0.0,
            "V_th": -41.0
          },
          "eglif_cond_alpha_multisyn": {
            "Vinit": -62.0,
            "lambda_0":1.0,
            "tau_V":0.3,
            "tau_m": 24.15,
            "V_th": -41.0,
            "I_e": -0.888,
            "kadap": 0.022,
            "k1": 0.311,
            "k2": 0.041,
            "A1": 0.01,
            "A2":-0.94,
            "receptors": {
              "from_cell": 1,
              "to_cell": 2
            }
          }
        }
      },
      "connection_models": {
        "from_cell_to_cell": {
          "connection": {
<<<<<<< HEAD
              "weight": -9.0,
              "delay": 4.0
=======
            "weight": -9.0,
            "delay": 4.0
>>>>>>> c33cf6ec
          },
          "synapse": {
            "static_synapse": {}
          }
        }
      },
        "devices": {}
    }
  }
}<|MERGE_RESOLUTION|>--- conflicted
+++ resolved
@@ -133,13 +133,8 @@
       "connection_models": {
         "from_cell_to_cell": {
           "connection": {
-<<<<<<< HEAD
-              "weight": -9.0,
-              "delay": 4.0
-=======
             "weight": -9.0,
             "delay": 4.0
->>>>>>> c33cf6ec
           },
           "synapse": {
             "static_synapse": {}
