--- conflicted
+++ resolved
@@ -135,24 +135,14 @@
           "connection": {
             "weight": 9.0,
             "delay": 4.0
-<<<<<<< HEAD
-        },
-        "synapse": {
-          "static_synapse": {},
-          "stdp_synapse":{
-            "tau_plus":30.0,
-            "lambda":0.5,
-            "alpha":0.1
-=======
           },
           "synapse": {
             "static_synapse": {},
-            "stdp_synapse":{
+            "stdp_synapse": {
               "tau_plus":30.0,
               "lambda":0.5,
               "alpha":0.1
             }
->>>>>>> c33cf6ec
           }
         }
       },
