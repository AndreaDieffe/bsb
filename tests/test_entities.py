import unittest, os, sys, numpy as np, h5py, importlib

sys.path.insert(0, os.path.join(os.path.dirname(__file__), ".."))
<<<<<<< HEAD
from scaffold.core import Scaffold

# from scaffold.config import JSONConfig, _from_hdf5
from scaffold.models import Layer, CellType
=======
from bsb.core import Scaffold
from bsb.config import JSONConfig, _from_hdf5
from bsb.models import Layer, CellType
>>>>>>> 08495506


def relative_to_tests_folder(path):
    return os.path.join(os.path.dirname(__file__), path)


minimal_config_entities = relative_to_tests_folder("configs/test_minimal_entities.json")


@unittest.skip("Re-enabling tests gradually while advancing v4.0 rework")
class TestEntities(unittest.TestCase):
    @classmethod
    def setUpClass(self):
        super(TestEntities, self).setUpClass()
        config = JSONConfig(file=minimal_config_entities)
        self.scaffold = Scaffold(config)
        self.scaffold.compile_network()
        hdf_config = _from_hdf5("minimal_entities.hdf5")
        self.scaffold_fresh = Scaffold(hdf_config, from_file="minimal_entities.hdf5")

    def test_placement_statistics(self):
        self.assertEqual(self.scaffold.statistics.cells_placed["entity_type"], 100)

    @unittest.skipIf(importlib.util.find_spec("nest") is None, "NEST is not importable.")
    def test_creation_in_nest(self):

        f = h5py.File("minimal_entities.hdf5", "r")
        ids = list(f["entities"]["entity_type"])
        self.assertEqual(ids, list(range(100)))
        f.close()

        # Try to load the network directly from the hdf5 file
        nest_adapter = self.scaffold_fresh.get_simulation("test")
        simulator = nest_adapter.prepare()
        nest_adapter.simulate(simulator)
        nest_ids = nest_adapter.entities["entity_type"].nest_identifiers
        self.assertEqual(list(nest_ids), list(range(1, 101)))<|MERGE_RESOLUTION|>--- conflicted
+++ resolved
@@ -1,16 +1,8 @@
 import unittest, os, sys, numpy as np, h5py, importlib
 
 sys.path.insert(0, os.path.join(os.path.dirname(__file__), ".."))
-<<<<<<< HEAD
-from scaffold.core import Scaffold
-
-# from scaffold.config import JSONConfig, _from_hdf5
-from scaffold.models import Layer, CellType
-=======
 from bsb.core import Scaffold
-from bsb.config import JSONConfig, _from_hdf5
 from bsb.models import Layer, CellType
->>>>>>> 08495506
 
 
 def relative_to_tests_folder(path):
